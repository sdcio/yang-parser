// Copyright 2024 Nokia
//
// Licensed under the Apache License, Version 2.0 (the "License");
// you may not use this file except in compliance with the License.
// You may obtain a copy of the License at
//
//      http://www.apache.org/licenses/LICENSE-2.0
//
// Unless required by applicable law or agreed to in writing, software
// distributed under the License is distributed on an "AS IS" BASIS,
// WITHOUT WARRANTIES OR CONDITIONS OF ANY KIND, either express or implied.
// See the License for the specific language governing permissions and
// limitations under the License.

// Copyright (c) 2018-2019, AT&T Intellectual Property. All rights reserved.
//
// Copyright (c) 2015-2017 by Brocade Communications Systems, Inc.
// All rights reserved.
//
// SPDX-License-Identifier: MPL-2.0

// This file contains the 'context' object used to run a machine with a
// specific context.

package xpath

import (
	"bytes"
	"fmt"

	gocontext "context"

	sdcpb "github.com/sdcio/sdc-protos/sdcpb"
	"github.com/sdcio/yang-parser/xpath/xutils"
)

// CONTEXT
//
// Context on which to run machine, so one machine can be run multiple times
// concurrently.
//
// As we run, the stack content varies, but must end up empty as we take off
// the remaining element with the 'store' instruction.  For the likes of
// the EvalLocPath operation that takes a set of path operations and name-
// tests, we need to track what currently stacked objects are to be used by
// the operation.  These objects could be either a previously calculated
// nodeset (eg where we are about to do a predicate operation) or a set of
// raw path operations (DOTDOT, nametests etc) or a combination.  Note that
// there can only ever be one stacked nodeset per operation, and that the
// stacked nodeset will always come before any path operations.
//
// Expressed in logic, the set of objects is:
//
// [Nodeset IF (stackedNodesets > 0)] + pathOperPushes PathElements
//
// stackedNodesets could be >1 where we have nested predicates.
type context struct {
	// XPATH context node data
	node  xutils.XpathNode
	pos   int
	size  int
	level int
	// For predicates etc, we need to know the initial context node for
	// current() to work.  The initial node is the node that the XPATH
	// statement belongs to.
	initNode xutils.XpathNode
	filter   xutils.MatchType // Accessible tree filter

	pathOperPushes  int
	stackedNodesets int
	stack           []stackable
	prog            []Inst

	res *Result

	validate     bool // Used to enable type checking etc.
	debug        bool // For logging, dump instructions and stack as we go ...
	b            bytes.Buffer
	pfx          string // Prefix when printing
	refExpr      string // Expression being evaluated
	xpathStmtLoc string // Module:line of original xpath statement.

	current                Entry
	actualPathStack        *PathStack
	predicatePathElemStack *PredicatePathElemStack

	predicateCount               int // if >0 we're inside a predicate
	predicateEvalPath            int
	isLeafListFilter             bool
	previousPredicateRequiresELP bool //the previous predicate requires evallocpath to be called

	goctx gocontext.Context
}

type Entry interface {
	GetValue() (Datum, error)
	Navigate(path *sdcpb.Path) (Entry, error)
	Copy() Entry
	FollowLeafRef() (lrefentry Entry, err error)
<<<<<<< HEAD
	GetSdcpbPath() *sdcpb.Path
=======
	GetPath() []string
	BreadthSearch(ctx gocontext.Context, path string) ([]Entry, error)
>>>>>>> c40f8923
}

func NewCtxFromCurrent(goctx gocontext.Context, mach *Machine, current Entry) *context {

	xctx := &context{
		res:                          NewResult(),
		validate:                     false,
		debug:                        false,
		filter:                       xutils.FullTree,
		pos:                          1,
		size:                         1,
		level:                        0,
		refExpr:                      mach.refExpr,
		prog:                         mach.prog,
		xpathStmtLoc:                 mach.location,
		current:                      current,
		actualPathStack:              newPathStack(),
		goctx:                        goctx,
		previousPredicateRequiresELP: true,
		predicatePathElemStack:       newPredicatePathElemStack(),
	}

	return xctx
}

type PredicatePathElemStack struct {
	stack []map[string]string
}

func newPredicatePathElemStack() *PredicatePathElemStack {
	return &PredicatePathElemStack{
		stack: []map[string]string{},
	}
}

// AddEmptyMap adds a new empty map to the stack
func (p *PredicatePathElemStack) AddEmptyMap() {
	p.stack = append(p.stack, map[string]string{})
}

// PopMap pops the top most path and returns it
func (p *PredicatePathElemStack) PopMap() map[string]string {
	result := p.stack[len(p.stack)-1]
	p.stack = p.stack[:len(p.stack)-1]
	return result
}

// TopSet adds the given key: value to the top most map
func (p *PredicatePathElemStack) TopSet(key string, value string) {
	p.stack[len(p.stack)-1][key] = value
}

type PathStack struct {
	stack []*sdcpb.Path
}

func newPathStack() *PathStack {
	return &PathStack{
		stack: []*sdcpb.Path{{}},
	}
}

func (p *PathStack) PushElem(e *sdcpb.PathElem) {
	p.stack[len(p.stack)-1].AddPathElem(e)
}

// func (p *PathStack) PopElem() *sdcpb.PathElem {
// 	// retrieve the top path stack
// 	topPathArr := p.stack[len(p.stack)-1]
// 	// get the top element from the path
// 	result := topPathArr.GetElem()[len(topPathArr.GetElem())-1]
// 	// arra with the last element removed
// 	topPathArr = topPathArr[:len(topPathArr)-1]
// 	// replace the last path on the path stack
// 	p.stack[len(p.stack)-1] = topPathArr
// 	return result
// }

func (p *PathStack) PopPath() *sdcpb.Path {
	// result is the last path
	result := p.stack[len(p.stack)-1]
	// p.stack is all the paths up until the last one, which is popped
	p.stack = p.stack[:len(p.stack)-1]
	return result
}

func (p *PathStack) PushPath(path *sdcpb.Path) {
	p.stack = append(p.stack, path)
}

func (p *PathStack) PeakPath() *sdcpb.Path {
	return p.stack[len(p.stack)-1]
}

func (p *PathStack) NewPathFromCurrent() {
	p.PushPath(&sdcpb.Path{})
}

func (p *PathStack) NewPathFromActual() {
	// if path stack is empty, create new from current
	if len(p.stack) == 0 {
		p.NewPathFromCurrent()
		return
	}

	// Duplicate last entry by copying
	actual := p.stack[len(p.stack)-1]

	p.PushPath(actual.DeepCopy())
}

// As well as the initial context created when we start to evaluate an Xpath
// expression, we also need to cater for the context created when evaluating
// a predicate.  In this case, we need to track the initial context node as
// well as the local one, and also note the position and size of the context.
// For example, if we are evaluating nodeset[key = 'foo'] and <nodeset> has
// 4 elements, then size is 4 for each node, and pos ranges from 1 to 4.

// NewCtxFromMach - return new context in which to run instance of machine.
//
// Use for creating context for top-level machine - machines for nested
// predicates etc need fine-tuning.
func NewCtxFromMach(mach *Machine, ctxNode xutils.XpathNode) *context {
	return &context{
		res:          NewResult(),
		node:         ctxNode,
		initNode:     ctxNode,
		validate:     false,
		debug:        false,
		filter:       xutils.FullTree,
		pos:          1,
		size:         1,
		level:        0,
		refExpr:      mach.refExpr,
		prog:         mach.prog,
		xpathStmtLoc: mach.location,
	}
}

// newCtx - create customised context, necessary for predicates etc.
func newCtx(
	prog []Inst,
	ctxNode, initNode xutils.XpathNode,
	pos, size, level int,
	refExpr, location string,
) *context {
	ctx := &context{
		res:          NewResult(),
		node:         ctxNode,
		initNode:     initNode,
		validate:     false,
		debug:        false,
		filter:       xutils.FullTree,
		pos:          pos,
		size:         size,
		level:        level,
		refExpr:      refExpr,
		prog:         prog,
		xpathStmtLoc: location,
	}
	for i := 0; i < level; i++ {
		ctx.pfx += "\t"
	}
	return ctx
}

// These Enable / Set methods are designed to be chained together.
func (ctx *context) EnableDebug() *context {
	ctx.debug = true
	return ctx
}
func (ctx *context) SetDebug(debug bool) *context {
	ctx.debug = debug
	return ctx
}
func (ctx *context) EnableValidation() *context {
	ctx.validate = true
	return ctx
}
func (ctx *context) SetValidation(validate bool) *context {
	ctx.validate = validate
	return ctx
}
func (ctx *context) SetAccessibleTree(filter xutils.MatchType) *context {
	ctx.filter = filter
	return ctx
}
func (ctx *context) AccessibleTreeConfigOnly() *context {
	ctx.filter = xutils.ConfigOnly
	return ctx
}

// panic() seems reasonable as it is a run-time error that we shouldn't
// get.  Alternative requires a lot of careful unwinding and/or putting
// sensible values on the stack such that we continue to correctly run
// the remaining instructions.
//
// Alternatively, we could check error status each time we loop through
// the instructions in the machine, in the Execute() function.
func (ctx *context) execError(desc, param string) {
	panic(fmt.Sprintf("%s %s", desc, param))
}

func (ctx *context) addDebug(entry string) {
	if ctx.debug {
		ctx.b.WriteString(entry)
	}
}

func (ctx *context) addDebugNodeset(ns []xutils.XpathNode) {
	if ctx.debug {
		ctx.b.WriteString(
			NewNodesetDatum(ns).(nodesetDatum).Print(ctx.pfx))
	}
}

func (ctx *context) formatAndAddDebug(format string, params ...interface{}) {
	if ctx.debug {
		ctx.b.WriteString(fmt.Sprintf(format, params...))
	}
}

func (ctx *context) addDebugProgHeader(refExpr string) {
	if ctx.debug {
		ctx.b.WriteString(ctx.pfx + "Run\t'")
		ctx.b.WriteString(refExpr)
		ctx.b.WriteString("' on:\n\t" + ctx.pfx)
		ctx.b.WriteString(xutils.NodeString(ctx.node))
		ctx.b.WriteString("\n" + ctx.pfx + "----\n")
	}
}

// Add any current error to our debug and store on the context result for
// future reference.
func (ctx *context) saveDebug() {
	if ctx.debug {
		if ctx.res.runErr != nil {
			errMsg := fmt.Sprintf("%sError\t", ctx.pfx)
			ctx.addDebug(errMsg + ctx.res.runErr.Error() + "\n----\n")
		}
		ctx.res.output = ctx.b.String()
	}
}

// Dump saved debug to the log file (dump to stdout achieves this).
func (ctx *context) logDebug() {
	if ctx.debug {
		fmt.Println(ctx.b.String())
	}
}

func (ctx *context) addDebugInstrAndStack(instrName string) {
	if ctx.debug {
		ctx.b.WriteString(ctx.pfx + "Instr:\t")
		ctx.b.WriteString(instrName)
		ctx.b.WriteString("\n")
		ctx.b.WriteString(ctx.printStack(ctx.pfx))
	}
}

// In theory, we have populated the function table with correct return types
// and arg types (and number) so that we will never have any problems with
// mismatches at runtime as we can catch at compile time.
//
// However, if we do want to be paranoid, this function checks for us.  We use
// the 'testing' flag on the context so we only do this when running UT.
func (ctx *context) verifyArgNumAndTypes(
	fnName string,
	args []Datum,
	expArgTypeCheckers []DatumTypeChecker,
) {
	if ctx.validate == false {
		return
	}
	markFunctionAsTested(fnName)

	if len(args) != len(expArgTypeCheckers) {
		ctx.execError(fmt.Sprintf(
			"%s has mismatched arg nums: using %d, expect %d",
			fnName, len(args), len(expArgTypeCheckers)),
			"")
		return
	}

	for argNum, arg := range args {
		if ok, name := expArgTypeCheckers[argNum](arg); !ok {
			ctx.execError(fmt.Sprintf(
				"%s has mismatched arg type [%d]: using %s, expect %s",
				fnName, argNum, arg.name(), name), "")
			return
		}
	}
}

func (ctx *context) verifyReturnType(sym *Symbol, d Datum) Datum {
	if ctx.validate == false {
		return d
	}

	if ok, name := sym.retTypeChecker(d); ok {
		return d
	} else {
		ctx.execError(fmt.Sprintf(
			"%s has mismatched ret type: exp %s, got %s",
			sym.name, d.name(), name),
			"")
		return NewInvalidDatum()
	}
}

// Print top of stack (last entry) FIRST.
// <prefix> allows for indentation (eg string of tabs) so when we have
// nested machines the stack dump is correctly aligned.
func (ctx *context) printStack(prefix string) string {
	if len(ctx.stack) == 0 {
		return prefix + "Stack:\t(empty)\n"
	}

	var b bytes.Buffer
	for index := range ctx.stack {
		b.WriteString(prefix)
		if index == 0 {
			b.WriteString("Stack:")
		}
		b.WriteString(fmt.Sprintf("\t%s\n", ctx.stack[len(ctx.stack)-index-1]))
	}

	return b.String()
}

type stackable interface {
}

func (ctx *context) pushInternal(s stackable) {
	ctx.stack = append(ctx.stack, s)
}

func (ctx *context) pushDatum(d Datum) {
	ctx.pushInternal(d)
}

func (ctx *context) pushPathElem(p pathElem) {
	ctx.pushInternal(p)
}

func (ctx *context) popInternal() stackable {
	if len(ctx.stack) == 0 {
		ctx.execError("Stack underflow", "")
		return nil
	}

	retval := ctx.stack[len(ctx.stack)-1]
	ctx.stack = ctx.stack[:len(ctx.stack)-1]
	return retval
}

func (ctx *context) popDatum() Datum {
	if d, ok := ctx.popInternal().(Datum); ok {
		return d
	}
	ctx.execError("Cannot unstack path operation element as datum.", "")
	return nil
}

func (ctx *context) popPathElem() pathElem {
	if p, ok := ctx.popInternal().(pathElem); ok {
		return p
	}
	ctx.execError("Cannot unstack datum element as path operation.", "")
	return nil
}

func (ctx *context) popNumber(desc string) float64 {
	return ctx.popDatum().Number(
		fmt.Sprintf("Failure to pop number (%s):", desc))
}

func (ctx *context) popBool(desc string) bool {
	return ctx.popDatum().Boolean(
		fmt.Sprintf("Failure to pop boolean (%s):", desc))
}

func (ctx *context) popNodeSet(desc string) []xutils.XpathNode {
	return ctx.popDatum().Nodeset(
		fmt.Sprintf("Failure to pop nodeset (%s):", desc))
}

type datumCompFn func(d1, d2 Datum) bool
type equalFn func(b bool) bool

// Common comparison logic for equality and relational operators when one
// or both operands is a nodeset.  Note that a nodeset may be empty, in
// which case the result of ANY comparison, even '!=', is FALSE.
func (ctx *context) compareNodesetsAndPush(
	boolCompare datumCompFn,
	litCompare datumCompFn,
	numCompare datumCompFn,
	operator string,
	op1, op2 Datum,
) {
	set1, set2 := []Datum{op1}, []Datum{op2}

	if isNodeset(op1) {
		if len(op1.(nodesetDatum).nodes) == 0 {
			ctx.pushDatum(NewBoolDatum(false))
			return
		}
		set1 = op1.(nodesetDatum).literalSlice()
	}

	if isNodeset(op2) {
		if len(op2.(nodesetDatum).nodes) == 0 {
			ctx.pushDatum(NewBoolDatum(false))
			return
		}
		set2 = op2.(nodesetDatum).literalSlice()
	}

	ctx.compareAndPushNodesets(
		set1, set2, boolCompare, litCompare, numCompare)
}

// For basic equality operators (ie '=' and '!='), we need to convert to
// a common type that can vary with the type of the operands.  (By
// comparison, relational operators (<, <=, >, >=) work only on numbers.)
//
// This function takes comparison functions and pops the 2 operands, works
// out what type comparison to do according to the rules in the XPATH spec
// (Section 3.4 Booleans) and pushes the result of that comparison.
//
// Nodeset case is called out to a separate function.  If neither operand
// is a nodeset, then both are converted to a single common type, based on
// the precedence of boolean wins over number wins over string.
func (ctx *context) popCompareEqualityAndPush(
	boolCompare datumCompFn,
	litCompare datumCompFn,
	numCompare datumCompFn,
	operator string,
) {
	op2 := ctx.popDatum()
	op1 := ctx.popDatum()

	op1IsNodeset := isNodeset(op1)
	op2IsNodeset := isNodeset(op2)

	switch {
	case op1IsNodeset || op2IsNodeset:
		ctx.compareNodesetsAndPush(boolCompare, litCompare, numCompare,
			operator, op1, op2)

	case isBool(op1) || isBool(op2):
		ctx.pushDatum(NewBoolDatum(boolCompare(op1, op2)))

	case isNum(op1) || isNum(op2):
		ctx.pushDatum(NewBoolDatum(numCompare(op1, op2)))

	case isLiteral(op1) || isLiteral(op2):
		// Given we only support 4 types, if we get here then both ought
		// to be Literals, but we keep the default just in case ...
		ctx.pushDatum(NewBoolDatum(litCompare(op1, op2)))

	default:
		ctx.execError(fmt.Sprintf("'%s' operator doesn't support '%s %s %s'",
			operator, op1.name(), operator, op2.name()), "")

	}
}

// Unlike for the equality operators where we need to handle each type
// separately, for relational operators we treat everything as a number.
// While nodesets appear to be handled differently, boolCompare and litCompare
// actually call numCompare under the covers after performing a type
// conversion.
func (ctx *context) popCompareRelationalAndPush(
	boolFn datumCompFn,
	litFn datumCompFn,
	numFn datumCompFn,
	operator string,
) {
	op2 := ctx.popDatum()
	op1 := ctx.popDatum()

	op1IsNodeset := isNodeset(op1)
	op2IsNodeset := isNodeset(op2)

	switch {
	case op1IsNodeset || op2IsNodeset:
		ctx.compareNodesetsAndPush(boolFn, litFn, numFn,
			operator, op1, op2)

	default:
		// Unlike equality operators ('=' and '!='), if neither operand is a
		// nodeset, then anything not a number is converted to a number and
		// the comparison operation is done on the 2 numbers.
		ctx.pushDatum(NewBoolDatum(numFn(op1, op2)))
	}
}

// Comparison (including relational operators) for a nodeset versus
// nodeset/number/literal/bool.
//
// If at least one element in the nodeset passes the relevant compare
// function then we push TRUE, otherwise we push FALSE.
func (ctx *context) compareWorker(ops1, ops2 []Datum, compareFn datumCompFn) {
	for _, op1 := range ops1 {
		for _, op2 := range ops2 {
			if compareFn(op1, op2) {
				ctx.pushDatum(NewBoolDatum(true))
				return
			}
		}
	}
	ctx.pushDatum(NewBoolDatum(false))
}

func (ctx *context) compareAndPushNodesets(
	ops1 []Datum,
	ops2 []Datum,
	boolCompare datumCompFn,
	litCompare datumCompFn,
	numCompare datumCompFn,
) {
	switch {
	case isNum(ops1[0]) || isNum(ops2[0]):
		ctx.compareWorker(ops1, ops2, numCompare)

	case isBool(ops1[0]) || isBool(ops2[0]):
		ctx.compareWorker(ops1, ops2, boolCompare)

	case isLiteral(ops1[0]) && isLiteral(ops2[0]):
		ctx.compareWorker(ops1, ops2, litCompare)

	default:
		panic(fmt.Sprintf("Cannot compare %s to %s",
			ops1[0].name(), ops2[0].name()))
	}
}

// validatePath - verify path in a must/when statement points to a valid node
//
// Check that the given path refers to a YANG node that could exist if
// configured.  If it does, add to the context's 'nonWarnings'.  If it does
// not, determine if the problem is a missing/wrong prefix (ie underlying
// path exists) or if the node really cannot exist ever.
//
// Additionally, if the path points to a non-presence container, we need to
// flag this, as such containers exist for validation even when they have
// no children, and this can be very confusing.  We therefore discourage their
// use by printing a warning, but it's non-fatal in case users do need this
// (in which case the warning will hopefully make them check it really is what
// they need!).
func (ctx *context) validatePath(
	pathElements []pathElem,
	refExpr string,
) bool {

	if len(pathElements) == 0 {
		ctx.execError("Cannot validate path with no elements", "")
		return false
	}
	if ctx.stackedNodesets != 0 {
		ctx.execError("Cannot validate path with stacked nodesets", "")
		return false
	}
	if len(pathElements) > 1 {
		if pathElements[len(pathElements)-1].baseString() == ":*" {
			pathElements = pathElements[:len(pathElements)-1]
		}
	}

	origDebug := ctx.debug
	origCtxB := ctx.b
	defer func() {
		ctx.debug = origDebug
		ctx.b = origCtxB
	}()
	ctx.debug = true
	ctx.b.Reset()

	ctx.addDebug(ctx.pfx + "----\n")
	ctx.formatAndAddDebug(
		"%sValidatePath:\t\tCtx: '%s'\n", ctx.pfx, ctx.node.XPath())

	return ctx.validatePathInternal(pathElements, refExpr)
}

func (ctx *context) validatePathInternal(
	pathElements []pathElem,
	refExpr string,
) bool {

	var startNodes = make([]xutils.XpathNode, 0)
	startNodes = append(startNodes, ctx.node)

	foundNodes := ctx.generateNodeSet(pathElements, startNodes,
		true /* match prefix */)
	debugOutput := ctx.b.String()

	searchPath := pathElemString(pathElements)
	retStatus := true
	if len(foundNodes) == 0 {
		warn := xutils.DoesntExist
		ctx.b.Reset()
		foundNodes := ctx.generateNodeSet(pathElements, startNodes,
			false /* retry, don't match prefix */)
		debugOutputNoPrefix := ctx.b.String()
		if len(foundNodes) != 0 {
			debugOutput = debugOutput +
				"\n\nIf we ignore prefixes, we now get:\n\n" +
				debugOutputNoPrefix
			warn = xutils.MissingOrWrongPrefix
		}
		ctx.res.warnings = append(ctx.res.warnings,
			xutils.NewWarning(
				warn, ctx.node.XPath().String(), refExpr, ctx.xpathStmtLoc,
				searchPath, debugOutput))

		retStatus = false
	} else {
		ctx.res.nonWarnings = append(ctx.res.nonWarnings,
			xutils.NewWarning(
				xutils.ValidPath, ctx.node.XPath().String(), refExpr,
				ctx.xpathStmtLoc, searchPath, ""))
	}

	if len(foundNodes) != 0 {
		for _, node := range foundNodes {
			if node.XIsNonPresCont() {
				ctx.res.warnings = append(ctx.res.warnings,
					xutils.NewWarning(
						xutils.RefNPContainer, ctx.node.XPath().String(),
						refExpr, ctx.xpathStmtLoc, searchPath, ""))
			}
		}
	}

	return retStatus
}

func (ctx *context) createNodeSet(pathElements []pathElem) []xutils.XpathNode {

	var startNodes = make([]xutils.XpathNode, 0)

	if (len(pathElements) == 0) && (ctx.stackedNodesets == 0) {
		ctx.execError("Cannot create nodeset without a path.", "")
		return startNodes
	}

	// Set our initial start point, the current node.
	ctx.addDebug(ctx.pfx + "----\n")

	if ctx.stackedNodesets > 0 {
		ctx.addDebug(ctx.pfx + "CreateNodeSet:\t\tUsing stacked nodeset:\n")
		ctx.stackedNodesets--
		startNodeset := ctx.popNodeSet("Stacked nodeset")
		ctx.addDebugNodeset(startNodeset)
		startNodes = append(startNodes, startNodeset...)
	} else {
		if ctx.debug {
			ctx.formatAndAddDebug(
				"%sCreateNodeSet:\t\tCtx: '%s'\n", ctx.pfx, ctx.node.XPath())
		}
		startNodes = append(startNodes, ctx.node)
	}

	return ctx.generateNodeSet(pathElements, startNodes, true /* match pfx */)
}

func (ctx *context) generateNodeSet(
	pathElements []pathElem,
	nodesToEval []xutils.XpathNode,
	matchPrefix bool,
) []xutils.XpathNode {

	var tmpEvalNodes = make([]xutils.XpathNode, 0)

	for _, pathElem := range pathElements {
		ctx.formatAndAddDebug("%s\tApply: %s\n", ctx.pfx, pathElem)
		for _, evalNode := range nodesToEval {
			// Each node may disappear, be replaced, or become multiple
			// nodes.
			newNodes, errStr := pathElem.applyToNode(
				evalNode, matchPrefix, ctx.filter)
			if errStr != "" {
				ctx.execError(errStr, "")
			}
			tmpEvalNodes = append(tmpEvalNodes, newNodes...)
		}
		if ctx.debug {
			ns := NewNodesetDatum(tmpEvalNodes)
			ctx.addDebug(ns.(nodesetDatum).Print(ctx.pfx))
		}
		nodesToEval = tmpEvalNodes
		tmpEvalNodes = []xutils.XpathNode{}

		// If we have navigated down a tree then back up, we may have a
		// scenario where 2 nodes have the same parent.  We could remove
		// duplicates here, but it does no harm to carry them to the
		// end, and it's only realistic for a set of nodes to multiply if
		// we have a test case that goes up and down the tree for no good
		// reason other than to exercise this corner case!
	}

	// Ensure final nodeset is unique.
	return xutils.RemoveDuplicateNodes(nodesToEval)
}

// Run - run the machine in the given context, feeding errors back to caller.
//
// Any panics while running the machine are caught and the error fed back
// in the result to the caller.
func (ctx *context) Run() (res *Result) {

	defer func() {
		if r := recover(); r != nil {
			ctx.res.runErr = fmt.Errorf("%s", r)
			res = ctx.res
		}
		ctx.saveDebug()
		if ctx.level == 0 {
			ctx.logDebug()
		}
	}()

	for x, instr := range ctx.prog {
		ctx.addDebugInstrAndStack(instr.fnName)
		instr.fn(ctx)
		ctx.addDebug(ctx.pfx + "----\n")
		_ = x
	}

	return ctx.res
}<|MERGE_RESOLUTION|>--- conflicted
+++ resolved
@@ -97,12 +97,8 @@
 	Navigate(path *sdcpb.Path) (Entry, error)
 	Copy() Entry
 	FollowLeafRef() (lrefentry Entry, err error)
-<<<<<<< HEAD
 	GetSdcpbPath() *sdcpb.Path
-=======
-	GetPath() []string
 	BreadthSearch(ctx gocontext.Context, path string) ([]Entry, error)
->>>>>>> c40f8923
 }
 
 func NewCtxFromCurrent(goctx gocontext.Context, mach *Machine, current Entry) *context {
